<<<<<<< HEAD
name: Daily VayboMeter (CY)
=======
name: Daily VayboMeter (Cyprus)
>>>>>>> dd035452

on:
  schedule:
    # Вечерний пост: 15:00 UTC (оставляю как в примере)
    - cron: '0 15 * * *'
    # Курсы валют в полдень МСК: 09:00 UTC = 12:00 МСК
    - cron: '0 9 * * *'
  workflow_dispatch:
    inputs:
<<<<<<< HEAD
      run_evening:
        description: "Запустить вечерний пост"
        default: "true"
        required: false
      run_noon_fx:
        description: "Запустить пост только с курсами"
        default: "false"
        required: false
      work_date:
        description: "Переопределить дату (YYYY-MM-DD)"
        required: false
      to_test:
        description: "Публиковать в тестовый канал?"
        type: boolean
        default: false
        required: false
      channel_override:
        description: "Явный chat_id канала (перебивает параметры выше)"
        required: false

permissions:
  contents: read

concurrency:
  group: daily-post-cy
  cancel-in-progress: false

# общие переменные окружения для всех джоб
env:
  TELEGRAM_TOKEN: ${{ secrets.TELEGRAM_TOKEN }}
  CHANNEL_ID:     ${{ secrets.CHANNEL_ID }}
  CHANNEL_ID_TEST:    ${{ secrets.CHANNEL_ID_TEST }}
  # опц. явная переадресация канала из inputs
  CHANNEL_ID_OVERRIDE: ${{ github.event.inputs.channel_override }}
  # вкл/выкл микро-LLM, таймзона, дата для ручного запуска
  OPENAI_API_KEY:     ${{ secrets.OPENAI_API_KEY }}
  GEMINI_API_KEY:     ${{ secrets.GEMINI_API_KEY }}
  GROQ_API_KEY:       ${{ secrets.GROQ_API_KEY }}
  GEN_SKIP_SHORT: "1"
  DISABLE_LLM_DAILY: "0"
  TZ: Asia/Nicosia
  WORK_DATE: ${{ github.event.inputs.work_date }}
  # прокинем флаг в скрипт
  TO_TEST: ${{ github.event.inputs.to_test }}
=======
      to_test:
        description: "Публиковать в тестовый канал?"
        type: boolean
        default: true
        required: false
      channel_override:
        description: "Явный chat_id канала (перебивает параметры выше)"
        type: string
        required: false
>>>>>>> dd035452

jobs:
  evening:
    name: Evening post (for tomorrow)
    runs-on: ubuntu-latest
<<<<<<< HEAD
    if: >
      (github.event_name == 'schedule' && github.event.schedule == '0 15 * * *') ||
      (github.event_name == 'workflow_dispatch' &&
       (!github.event.inputs.run_evening || github.event.inputs.run_evening == 'true'))
    steps:
      - uses: actions/checkout@v4

      - uses: actions/setup-python@v5
        with:
          python-version: '3.11'
          cache: 'pip'

      - name: Install dependencies
        run: |
          python -m pip install --upgrade pip
          pip install -r requirements.txt
=======
    env:
      TZ: Asia/Nicosia
      OPENAI_API_KEY:  ${{ secrets.OPENAI_API_KEY }}
      TELEGRAM_TOKEN:  ${{ secrets.TELEGRAM_TOKEN }}
      CHANNEL_ID:      ${{ secrets.CHANNEL_ID }}
      CHANNEL_ID_TEST: ${{ secrets.CHANNEL_ID_TEST }}

    steps:
      - name: 📥 Checkout repo
        uses: actions/checkout@v4
>>>>>>> dd035452

      - name: Post daily (announce tomorrow)
        shell: bash
        run: |
<<<<<<< HEAD
          python <<'PY'
          import os, runpy, sys, pendulum
          wd = os.getenv("WORK_DATE")
          if wd:
              def _fake_today(tz=None):
                  dt = pendulum.parse(wd)
                  return dt.in_tz(tz) if tz else dt
              pendulum.today = _fake_today

          args = ["post_cy.py"]
          # явный override из input — передадим как --chat-id
          chat_override = os.getenv("CHANNEL_ID_OVERRIDE") or ""
          if chat_override.strip():
              args += ["--chat-id", chat_override.strip()]
          else:
              # иначе чекбокс to_test
              to_test = os.getenv("TO_TEST","").strip().lower() in ("1","true","yes","on")
              if to_test:
                  args.append("--to-test")

          sys.argv = args
          runpy.run_path("post_cy.py", run_name="__main__")
          PY

  noon_fx:
    name: Noon FX only (12:00 MSK)
    runs-on: ubuntu-latest
    if: >
      (github.event_name == 'schedule' && github.event.schedule == '0 9 * * *') ||
      (github.event_name == 'workflow_dispatch' && github.event.inputs.run_noon_fx == 'true')
    steps:
      - uses: actions/checkout@v4

      - uses: actions/setup-python@v5
=======
          echo "=== Проверка Schumann API через зеркала ==="
          curl -I https://api.codetabs.com/v1/proxy?quest=https://api.glcoherence.org/v1/earth || true
          curl -I https://thingproxy.freeboard.io/fetch/https://api.glcoherence.org/v1/earth || true
          curl -I "https://api.allorigins.win/raw?url=https://api.glcoherence.org/v1/earth" || true
          curl -I https://api.glcoherence.org/v1/earth || true
          curl -I https://gci-api.ucsd.edu/data/latest || true
          echo "---"
          echo "=== Проверка Open-Meteo Forecast ==="
          curl -I "https://api.open-meteo.com/v1/forecast?latitude=34.707&longitude=33.022&hourly=soil_temperature_0cm" || true

      - name: 🐍 Setup Python
        uses: actions/setup-python@v5
>>>>>>> dd035452
        with:
          python-version: '3.11'
          cache: 'pip'

      - name: Install dependencies
        run: |
          python -m pip install --upgrade pip
<<<<<<< HEAD
          pip install -r requirements.txt

      - name: Post FX only (12:00 MSK)
        shell: bash
        run: |
          python <<'PY'
          import os, runpy, sys, pendulum
          wd = os.getenv("WORK_DATE")
          if wd:
              def _fake_today(tz=None):
                  dt = pendulum.parse(wd)
                  return dt.in_tz(tz) if tz else dt
              pendulum.today = _fake_today

          args = ["post_cy.py", "--fx-only"]
          chat_override = os.getenv("CHANNEL_ID_OVERRIDE") or ""
          if chat_override.strip():
              args += ["--chat-id", chat_override.strip()]
          else:
              to_test = os.getenv("TO_TEST","").strip().lower() in ("1","true","yes","on")
              if to_test:
                  args.append("--to-test")
          sys.argv = args
          runpy.run_path("post_cy.py", run_name="__main__")
          PY
=======
          pip install -r requirements.txt requests python-dateutil pendulum astropy

      - name: Export dispatch flags
        if: ${{ github.event_name == 'workflow_dispatch' }}
        shell: bash
        run: |
          echo "TO_TEST=${{ inputs.to_test && '1' || '' }}" >> $GITHUB_ENV
          echo "CHANNEL_ID_OVERRIDE=${{ inputs.channel_override }}" >> $GITHUB_ENV

      - name: 🚀 Run VayбоМетр poster
        shell: bash
        run: |
          args=()
          if [[ -n "${CHANNEL_ID_OVERRIDE}" ]]; then
            args+=(--chat-id "${CHANNEL_ID_OVERRIDE}")
          elif [[ "${TO_TEST}" == "1" ]]; then
            args+=(--to-test)
          fi
          echo "Running: python post.py ${args[*]}"
          python post.py "${args[@]}"
>>>>>>> dd035452
<|MERGE_RESOLUTION|>--- conflicted
+++ resolved
@@ -1,8 +1,4 @@
-<<<<<<< HEAD
-name: Daily VayboMeter (CY)
-=======
 name: Daily VayboMeter (Cyprus)
->>>>>>> dd035452
 
 on:
   schedule:
@@ -12,7 +8,6 @@
     - cron: '0 9 * * *'
   workflow_dispatch:
     inputs:
-<<<<<<< HEAD
       run_evening:
         description: "Запустить вечерний пост"
         default: "true"
@@ -57,23 +52,11 @@
   WORK_DATE: ${{ github.event.inputs.work_date }}
   # прокинем флаг в скрипт
   TO_TEST: ${{ github.event.inputs.to_test }}
-=======
-      to_test:
-        description: "Публиковать в тестовый канал?"
-        type: boolean
-        default: true
-        required: false
-      channel_override:
-        description: "Явный chat_id канала (перебивает параметры выше)"
-        type: string
-        required: false
->>>>>>> dd035452
 
 jobs:
   evening:
     name: Evening post (for tomorrow)
     runs-on: ubuntu-latest
-<<<<<<< HEAD
     if: >
       (github.event_name == 'schedule' && github.event.schedule == '0 15 * * *') ||
       (github.event_name == 'workflow_dispatch' &&
@@ -90,23 +73,10 @@
         run: |
           python -m pip install --upgrade pip
           pip install -r requirements.txt
-=======
-    env:
-      TZ: Asia/Nicosia
-      OPENAI_API_KEY:  ${{ secrets.OPENAI_API_KEY }}
-      TELEGRAM_TOKEN:  ${{ secrets.TELEGRAM_TOKEN }}
-      CHANNEL_ID:      ${{ secrets.CHANNEL_ID }}
-      CHANNEL_ID_TEST: ${{ secrets.CHANNEL_ID_TEST }}
-
-    steps:
-      - name: 📥 Checkout repo
-        uses: actions/checkout@v4
->>>>>>> dd035452
 
       - name: Post daily (announce tomorrow)
         shell: bash
         run: |
-<<<<<<< HEAD
           python <<'PY'
           import os, runpy, sys, pendulum
           wd = os.getenv("WORK_DATE")
@@ -141,20 +111,7 @@
       - uses: actions/checkout@v4
 
       - uses: actions/setup-python@v5
-=======
-          echo "=== Проверка Schumann API через зеркала ==="
-          curl -I https://api.codetabs.com/v1/proxy?quest=https://api.glcoherence.org/v1/earth || true
-          curl -I https://thingproxy.freeboard.io/fetch/https://api.glcoherence.org/v1/earth || true
-          curl -I "https://api.allorigins.win/raw?url=https://api.glcoherence.org/v1/earth" || true
-          curl -I https://api.glcoherence.org/v1/earth || true
-          curl -I https://gci-api.ucsd.edu/data/latest || true
-          echo "---"
-          echo "=== Проверка Open-Meteo Forecast ==="
-          curl -I "https://api.open-meteo.com/v1/forecast?latitude=34.707&longitude=33.022&hourly=soil_temperature_0cm" || true
 
-      - name: 🐍 Setup Python
-        uses: actions/setup-python@v5
->>>>>>> dd035452
         with:
           python-version: '3.11'
           cache: 'pip'
@@ -162,7 +119,6 @@
       - name: Install dependencies
         run: |
           python -m pip install --upgrade pip
-<<<<<<< HEAD
           pip install -r requirements.txt
 
       - name: Post FX only (12:00 MSK)
@@ -187,26 +143,4 @@
                   args.append("--to-test")
           sys.argv = args
           runpy.run_path("post_cy.py", run_name="__main__")
-          PY
-=======
-          pip install -r requirements.txt requests python-dateutil pendulum astropy
-
-      - name: Export dispatch flags
-        if: ${{ github.event_name == 'workflow_dispatch' }}
-        shell: bash
-        run: |
-          echo "TO_TEST=${{ inputs.to_test && '1' || '' }}" >> $GITHUB_ENV
-          echo "CHANNEL_ID_OVERRIDE=${{ inputs.channel_override }}" >> $GITHUB_ENV
-
-      - name: 🚀 Run VayбоМетр poster
-        shell: bash
-        run: |
-          args=()
-          if [[ -n "${CHANNEL_ID_OVERRIDE}" ]]; then
-            args+=(--chat-id "${CHANNEL_ID_OVERRIDE}")
-          elif [[ "${TO_TEST}" == "1" ]]; then
-            args+=(--to-test)
-          fi
-          echo "Running: python post.py ${args[*]}"
-          python post.py "${args[@]}"
->>>>>>> dd035452
+          PY